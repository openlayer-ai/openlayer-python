"""Openlayer lib."""

__all__ = [
    "configure",
    "trace",
    "trace_anthropic",
    "trace_openai",
    "trace_openai_assistant_thread_run",
    "trace_mistral",
    "trace_groq",
    "trace_async_openai",
    "trace_async",
    "trace_bedrock",
    "trace_oci_genai",
    "trace_oci",  # Alias for backward compatibility
    "trace_litellm",
<<<<<<< HEAD
    "trace_portkey",
=======
    "trace_google_adk",
    "unpatch_google_adk",
>>>>>>> 90b940c9
    "update_current_trace",
    "update_current_step",
    # Offline buffer management functions
    "replay_buffered_traces",
    "get_buffer_status",
    "clear_offline_buffer",
    # User and session context functions
    "set_user_session_context",
    "update_trace_user_session",
    "get_current_user_id",
    "get_current_session_id",
    "clear_user_session_context",
]

# ---------------------------------- Tracing --------------------------------- #
from .tracing import tracer
from .tracing.context import (
    set_user_session_context,
    update_trace_user_session,
    get_current_user_id,
    get_current_session_id,
    clear_user_session_context,
)

configure = tracer.configure
trace = tracer.trace
trace_async = tracer.trace_async
update_current_trace = tracer.update_current_trace
update_current_step = tracer.update_current_step

# Offline buffer management functions
replay_buffered_traces = tracer.replay_buffered_traces
get_buffer_status = tracer.get_buffer_status
clear_offline_buffer = tracer.clear_offline_buffer


def trace_anthropic(client):
    """Trace Anthropic chat completions."""
    # pylint: disable=import-outside-toplevel
    import anthropic

    from .integrations import anthropic_tracer

    if not isinstance(client, anthropic.Anthropic):
        raise ValueError("Invalid client. Please provide an Anthropic client.")
    return anthropic_tracer.trace_anthropic(client)


def trace_openai(client):
    """Trace OpenAI chat completions."""
    # pylint: disable=import-outside-toplevel
    import openai

    from .integrations import openai_tracer

    if not isinstance(client, (openai.Client, openai.AzureOpenAI)):
        raise ValueError("Invalid client. Please provide an OpenAI client.")
    return openai_tracer.trace_openai(client)


def trace_async_openai(client):
    """Trace OpenAI chat completions."""
    # pylint: disable=import-outside-toplevel
    import openai

    from .integrations import async_openai_tracer

    if not isinstance(client, (openai.AsyncOpenAI, openai.AsyncAzureOpenAI)):
        raise ValueError("Invalid client. Please provide an OpenAI client.")
    return async_openai_tracer.trace_async_openai(client)


def trace_openai_assistant_thread_run(client, run):
    """Trace OpenAI Assistant thread run."""
    # pylint: disable=import-outside-toplevel
    from .integrations import openai_tracer

    return openai_tracer.trace_openai_assistant_thread_run(client, run)


def trace_mistral(client):
    """Trace Mistral chat completions."""
    # pylint: disable=import-outside-toplevel
    import mistralai

    from .integrations import mistral_tracer

    if not isinstance(client, mistralai.Mistral):
        raise ValueError("Invalid client. Please provide a Mistral client.")
    return mistral_tracer.trace_mistral(client)


def trace_groq(client):
    """Trace Groq queries."""
    # pylint: disable=import-outside-toplevel
    import groq

    from .integrations import groq_tracer

    if not isinstance(client, groq.Groq):
        raise ValueError("Invalid client. Please provide a Groq client.")
    return groq_tracer.trace_groq(client)


def trace_bedrock(client):
    """Trace AWS Bedrock model invocations."""
    # pylint: disable=import-outside-toplevel
    try:
        import boto3
    except ImportError:
        raise ImportError("boto3 is required for Bedrock tracing. Install with: pip install boto3")

    from .integrations import bedrock_tracer

    # Check if it's a boto3 client for bedrock-runtime service
    if not hasattr(client, "_service_model") or client._service_model.service_name != "bedrock-runtime":
        raise ValueError("Invalid client. Please provide a boto3 bedrock-runtime client.")
    return bedrock_tracer.trace_bedrock(client)


def trace_oci_genai(client, estimate_tokens: bool = True):
    """Trace OCI GenAI chat completions.

    Args:
        client: OCI GenAI client.
        estimate_tokens: Whether to estimate tokens when not available. Defaults to True.
    """
    # pylint: disable=import-outside-toplevel
    try:
        import oci
    except ImportError:
        raise ImportError("oci is required for OCI GenAI tracing. Install with: pip install oci")

    from .integrations import oci_tracer

    if not isinstance(client, oci.generative_ai_inference.GenerativeAiInferenceClient):
        raise ValueError("Invalid client. Please provide an OCI GenAI client.")

    return oci_tracer.trace_oci_genai(client, estimate_tokens=estimate_tokens)


# --------------------------------- OCI GenAI -------------------------------- #
# Alias for backward compatibility
trace_oci = trace_oci_genai


# --------------------------------- LiteLLM ---------------------------------- #
def trace_litellm():
    """Enable tracing for LiteLLM completions.

    This function patches litellm.completion to automatically trace all completions
    made through the LiteLLM library, which provides a unified interface to 100+ LLM APIs.

    Example:
        >>> import litellm
        >>> from openlayer.lib import trace_litellm
        >>> # Enable tracing
        >>> trace_litellm()
        >>> # Use LiteLLM normally - tracing happens automatically
        >>> response = litellm.completion(
        ...     model="gpt-3.5-turbo",
        ...     messages=[{"role": "user", "content": "Hello!"}],
        ...     inference_id="custom-id-123",  # Optional Openlayer parameter
        ... )
    """
    # pylint: disable=import-outside-toplevel
    try:
        import litellm
    except ImportError:
        raise ImportError("litellm is required for LiteLLM tracing. Install with: pip install litellm")

    from .integrations import litellm_tracer

    return litellm_tracer.trace_litellm()


<<<<<<< HEAD
# ---------------------------------- Portkey ---------------------------------- #
def trace_portkey():
    """Enable tracing for Portkey completions.

    This function patches Portkey's chat.completions.create to automatically trace
    all OpenAI-compatible completions routed via the Portkey AI Gateway.

    Example:
        >>> from portkey_ai import Portkey
        >>> from openlayer.lib import trace_portkey
        >>> # Enable openlayer tracing for all Portkey completions
        >>> trace_portkey()
        >>> # Basic portkey client initialization    
        >>> portkey = Portkey(
        >>>     api_key = os.environ['PORTKEY_API_KEY'],
        >>>     config = "YOUR_PORTKEY_CONFIG_ID", # optional your portkey config id
        >>> )
        >>> # use portkey normally - tracing happens automatically
        >>> response = portkey.chat.completions.create(
        >>>     #model = "@YOUR_PORTKEY_SLUG/YOUR_MODEL_NAME", # optional if giving config
        >>>     messages = [
        >>>         {"role": "system", "content": "You are a helpful assistant."},
        >>>         {"role": "user", "content": "Write a poem on Argentina, least 100 words."}
        >>>     ]
        >>> )
    """
    # pylint: disable=import-outside-toplevel
    try:
        from portkey_ai import Portkey  # noqa: F401
    except ImportError:
        raise ImportError("portkey-ai is required for Portkey tracing. Install with: pip install portkey-ai")

    from .integrations import portkey_tracer

    return portkey_tracer.trace_portkey()
=======
# ------------------------------ Google ADK ---------------------------------- #
def trace_google_adk():
    """Enable tracing for Google Agent Development Kit (ADK).

    This function patches Google ADK to automatically trace agent execution,
    LLM calls, and tool calls made through the ADK framework.

    Requirements:
        Google ADK and wrapt must be installed:
        pip install google-adk wrapt

    Example:
        >>> import os
        >>> os.environ["OPENLAYER_API_KEY"] = "your-api-key"
        >>> os.environ["OPENLAYER_INFERENCE_PIPELINE_ID"] = "your-pipeline-id"
        >>> from openlayer.lib import trace_google_adk
        >>> # Enable tracing (must be called before creating agents)
        >>> trace_google_adk()
        >>> # Now create and run your ADK agents
        >>> from google.adk.agents import Agent
        >>> agent = Agent(name="Assistant", model="gemini-2.0-flash-exp")
        >>> result = await agent.run_async(...)
    """
    # pylint: disable=import-outside-toplevel
    from .integrations import google_adk_tracer

    return google_adk_tracer.trace_google_adk()


def unpatch_google_adk():
    """Remove Google ADK tracing patches.

    This function restores Google ADK's original behavior by removing all
    Openlayer instrumentation.

    Example:
        >>> from openlayer.lib import unpatch_google_adk
        >>> unpatch_google_adk()
    """
    # pylint: disable=import-outside-toplevel
    from .integrations import google_adk_tracer

    return google_adk_tracer.unpatch_google_adk()
>>>>>>> 90b940c9
<|MERGE_RESOLUTION|>--- conflicted
+++ resolved
@@ -14,12 +14,9 @@
     "trace_oci_genai",
     "trace_oci",  # Alias for backward compatibility
     "trace_litellm",
-<<<<<<< HEAD
     "trace_portkey",
-=======
     "trace_google_adk",
     "unpatch_google_adk",
->>>>>>> 90b940c9
     "update_current_trace",
     "update_current_step",
     # Offline buffer management functions
@@ -196,7 +193,6 @@
     return litellm_tracer.trace_litellm()
 
 
-<<<<<<< HEAD
 # ---------------------------------- Portkey ---------------------------------- #
 def trace_portkey():
     """Enable tracing for Portkey completions.
@@ -232,7 +228,6 @@
     from .integrations import portkey_tracer
 
     return portkey_tracer.trace_portkey()
-=======
 # ------------------------------ Google ADK ---------------------------------- #
 def trace_google_adk():
     """Enable tracing for Google Agent Development Kit (ADK).
@@ -275,5 +270,4 @@
     # pylint: disable=import-outside-toplevel
     from .integrations import google_adk_tracer
 
-    return google_adk_tracer.unpatch_google_adk()
->>>>>>> 90b940c9
+    return google_adk_tracer.unpatch_google_adk()