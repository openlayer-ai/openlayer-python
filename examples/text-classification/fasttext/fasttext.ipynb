{
 "cells": [
  {
   "cell_type": "markdown",
   "id": "bb12588a",
   "metadata": {},
   "source": [
    "[![Open In Colab](https://colab.research.google.com/assets/colab-badge.svg)](https://colab.research.google.com/github/unboxai/examples-gallery/blob/main/text-classification/fasttext/fasttext.ipynb)\n",
    "\n",
    "\n",
    "# Text classification using fastText\n",
    "\n",
    "This notebook illustrates how fastText models can be upladed to the Unbox platform."
   ]
  },
  {
   "cell_type": "markdown",
   "id": "23b549c1",
   "metadata": {},
   "source": [
    "## Importing the modules and loading the dataset"
   ]
  },
  {
   "cell_type": "code",
   "execution_count": 1,
   "id": "42de6fd6",
   "metadata": {},
   "outputs": [],
   "source": [
    "import fasttext\n",
    "import numpy as np"
   ]
  },
  {
   "cell_type": "code",
   "execution_count": 2,
   "id": "mineral-madison",
   "metadata": {},
   "outputs": [
    {
     "name": "stderr",
     "output_type": "stream",
     "text": [
      "  % Total    % Received % Xferd  Average Speed   Time    Time     Time  Current\n",
      "                                 Dload  Upload   Total   Spent    Left  Speed\n",
      "100  446k  100  446k    0     0   248k      0  0:00:01  0:00:01 --:--:--  248k\n",
      "x cooking.stackexchange.id\n",
      "x cooking.stackexchange.txt\n",
      "x readme.txt\n"
     ]
    }
   ],
   "source": [
    "%%bash\n",
    "\n",
    "if [ ! -d ./data ]; then\n",
    "    mkdir ./data\n",
    "fi\n",
    "\n",
    "curl https://dl.fbaipublicfiles.com/fasttext/data/cooking.stackexchange.tar.gz --output data/cooking.stackexchange.tar.gz && tar xvzf data/cooking.stackexchange.tar.gz -C data\n",
    "head -n 12404 data/cooking.stackexchange.txt > data/cooking.train\n",
    "tail -n 3000 data/cooking.stackexchange.txt > data/cooking.valid"
   ]
  },
  {
   "cell_type": "markdown",
   "id": "63d94200",
   "metadata": {},
   "source": [
    "## Training and evaluating the model's performance"
   ]
  },
  {
   "cell_type": "code",
   "execution_count": 12,
   "id": "9f9ab20d",
   "metadata": {},
   "outputs": [
    {
     "name": "stderr",
     "output_type": "stream",
     "text": [
      "Read 0M words\n",
      "Number of words:  14543\n",
      "Number of labels: 735\n",
      "Progress: 100.0% words/sec/thread: 1853967 lr:  0.000000 avg.loss:  5.094779 ETA:   0h 0m 0s\n"
     ]
    }
   ],
   "source": [
    "fasttext_model = fasttext.train_supervised(input=\"./data/cooking.train\", lr=0.8, epoch=70, loss='hs')"
   ]
  },
  {
   "cell_type": "code",
   "execution_count": 13,
   "id": "2b1d9925",
   "metadata": {},
   "outputs": [
    {
     "data": {
      "text/plain": [
       "(3000, 0.5003333333333333, 0.2163759550237855)"
      ]
     },
     "execution_count": 13,
     "metadata": {},
     "output_type": "execute_result"
    }
   ],
   "source": [
    "fasttext_model.test(\"./data/cooking.valid\")"
   ]
  },
  {
   "cell_type": "markdown",
   "id": "7c6d1452",
   "metadata": {},
   "source": [
    "## Unbox part!\n",
    "\n",
    "### Instantiating the client"
   ]
  },
  {
   "cell_type": "code",
   "execution_count": 7,
   "id": "c16e4344",
   "metadata": {},
   "outputs": [],
   "source": [
    "import unboxapi\n",
    "\n",
    "client = unboxapi.UnboxClient(\"YOUR_API_KEY_HERE\")"
   ]
  },
  {
   "cell_type": "markdown",
   "id": "9f93e4a9",
   "metadata": {},
   "source": [
    "### Creating a project on the platform"
   ]
  },
  {
   "cell_type": "code",
   "execution_count": 8,
   "id": "a3d793a1",
   "metadata": {},
   "outputs": [
    {
     "name": "stdout",
     "output_type": "stream",
     "text": [
      "Creating project on Unbox! Check out https://unbox.ai/projects to have a look!\n"
     ]
    }
   ],
   "source": [
    "project = client.create_project(name=\"Recipe classification\",\n",
    "                                description=\"Fasttext Demo Project\")"
   ]
  },
  {
   "cell_type": "markdown",
   "id": "44631689",
   "metadata": {},
   "source": [
    "### Uploading the model\n",
    "\n",
    "First, it is important to create a `predict_proba` function, which is how Unbox interacts with your model"
   ]
  },
  {
   "cell_type": "code",
   "execution_count": 14,
   "id": "9e60d9f3",
   "metadata": {},
   "outputs": [],
   "source": [
    "class_names = fasttext_model.labels\n",
    "class_names = [s.replace(\"__label__\", \"\") for s in class_names]\n",
    "\n",
    "k = len(class_names)\n",
    "idx_to_labels = {i:k for k, i in zip(class_names, range(k))}\n",
    "labels_to_idx = {k:i for k, i in zip(class_names, range(k))}"
   ]
  },
  {
   "cell_type": "code",
   "execution_count": 15,
   "id": "f0e802ac",
   "metadata": {},
   "outputs": [],
   "source": [
    "def predict_proba(model, text_list):\n",
    "    \n",
    "    predictions = model.predict(text_list, k=k)\n",
    "    x, y = predictions\n",
    "    \n",
    "    probabilities_full_list = []\n",
    "    for label_list, prob_list in zip(x, y):\n",
    "        label_prob_pair_dict = {}\n",
    "        for lbl, prob in zip(label_list, prob_list):\n",
    "            label_prob_pair_dict[lbl.replace(\"__label__\", \"\")] = prob\n",
    "        probabilities_list = []\n",
    "        for cls in class_names:\n",
    "            if cls in label_prob_pair_dict:\n",
    "                p = label_prob_pair_dict[cls]\n",
    "                probabilities_list.append(p)\n",
    "            else:\n",
    "                probabilities_list.append(0.0)\n",
    "        probabilities_full_list.append(probabilities_list)\n",
    "        \n",
    "    return np.array(probabilities_full_list)"
   ]
  },
  {
   "cell_type": "markdown",
   "id": "ae34b7ac",
   "metadata": {},
   "source": [
    "Let's test the `predict_proba` function to make sure the input-output format is consistent with what Unbox expects:"
   ]
  },
  {
   "cell_type": "code",
   "execution_count": 16,
   "id": "34eb8d30",
   "metadata": {},
   "outputs": [
    {
     "data": {
      "text/plain": [
       "array([[3.46095658e-05, 0.00000000e+00, 0.00000000e+00, ...,\n",
       "        0.00000000e+00, 0.00000000e+00, 0.00000000e+00],\n",
       "       [3.46095658e-05, 0.00000000e+00, 0.00000000e+00, ...,\n",
       "        0.00000000e+00, 0.00000000e+00, 0.00000000e+00],\n",
       "       [3.46095658e-05, 0.00000000e+00, 0.00000000e+00, ...,\n",
       "        0.00000000e+00, 0.00000000e+00, 0.00000000e+00],\n",
       "       ...,\n",
       "       [3.46095658e-05, 0.00000000e+00, 0.00000000e+00, ...,\n",
       "        0.00000000e+00, 0.00000000e+00, 0.00000000e+00],\n",
       "       [3.46095658e-05, 0.00000000e+00, 0.00000000e+00, ...,\n",
       "        0.00000000e+00, 0.00000000e+00, 0.00000000e+00],\n",
       "       [3.46095658e-05, 0.00000000e+00, 0.00000000e+00, ...,\n",
       "        0.00000000e+00, 0.00000000e+00, 0.00000000e+00]])"
      ]
     },
     "execution_count": 16,
     "metadata": {},
     "output_type": "execute_result"
    }
   ],
   "source": [
    "predict_proba(fasttext_model, [\"cake\"]*1000*10)"
   ]
  },
  {
   "cell_type": "markdown",
   "id": "081ffb7b",
   "metadata": {},
   "source": [
    "Now, we can upload the model:"
   ]
  },
  {
   "cell_type": "code",
   "execution_count": 18,
   "id": "bb09ca2f",
   "metadata": {},
   "outputs": [
    {
     "name": "stdout",
     "output_type": "stream",
     "text": [
      "Bundling model and artifacts...\n",
      "Uploading model to Unbox! Check out https://unbox.ai/models to have a look!\n"
     ]
    }
   ],
   "source": [
<<<<<<< HEAD
    "# Comment this out and uncomment the next section to load the project\n",
    "project = client.create_project(\n",
    "    name=\"Fasttext Demo\",\n",
    "    description=\"Fasttext Demo Project\",\n",
    "    task_type=TaskType.TextClassification,\n",
    ")\n",
    "\n",
    "# Use this for loading the project on subsequent runs\n",
    "'''\n",
    "project = client.load_project(\n",
    "    name=\"Fasttext Demo\"\n",
    ")\n",
    "'''\n",
=======
    "from unboxapi.models import ModelType\n",
    "from unboxapi.tasks import TaskType\n",
>>>>>>> b7484cbe
    "\n",
    "model = project.add_model(\n",
    "    function=predict_proba, \n",
    "    model=fasttext_model,\n",
    "    model_type=ModelType.fasttext,\n",
    "    class_names=class_names,\n",
    "    name='Cooking Fast Text',\n",
    "    description='this is my fasttext model',\n",
    "    requirements_txt_file='./requirements.txt'\n",
    ")"
   ]
  }
 ],
 "metadata": {
  "kernelspec": {
   "display_name": "Python 3 (ipykernel)",
   "language": "python",
   "name": "python3"
  },
  "language_info": {
   "codemirror_mode": {
    "name": "ipython",
    "version": 3
   },
   "file_extension": ".py",
   "mimetype": "text/x-python",
   "name": "python",
   "nbconvert_exporter": "python",
   "pygments_lexer": "ipython3",
   "version": "3.8.13"
  }
 },
 "nbformat": 4,
 "nbformat_minor": 5
}<|MERGE_RESOLUTION|>--- conflicted
+++ resolved
@@ -1,336 +1,333 @@
 {
- "cells": [
-  {
-   "cell_type": "markdown",
-   "id": "bb12588a",
-   "metadata": {},
-   "source": [
-    "[![Open In Colab](https://colab.research.google.com/assets/colab-badge.svg)](https://colab.research.google.com/github/unboxai/examples-gallery/blob/main/text-classification/fasttext/fasttext.ipynb)\n",
-    "\n",
-    "\n",
-    "# Text classification using fastText\n",
-    "\n",
-    "This notebook illustrates how fastText models can be upladed to the Unbox platform."
-   ]
-  },
-  {
-   "cell_type": "markdown",
-   "id": "23b549c1",
-   "metadata": {},
-   "source": [
-    "## Importing the modules and loading the dataset"
-   ]
-  },
-  {
-   "cell_type": "code",
-   "execution_count": 1,
-   "id": "42de6fd6",
-   "metadata": {},
-   "outputs": [],
-   "source": [
-    "import fasttext\n",
-    "import numpy as np"
-   ]
-  },
-  {
-   "cell_type": "code",
-   "execution_count": 2,
-   "id": "mineral-madison",
-   "metadata": {},
-   "outputs": [
-    {
-     "name": "stderr",
-     "output_type": "stream",
-     "text": [
-      "  % Total    % Received % Xferd  Average Speed   Time    Time     Time  Current\n",
-      "                                 Dload  Upload   Total   Spent    Left  Speed\n",
-      "100  446k  100  446k    0     0   248k      0  0:00:01  0:00:01 --:--:--  248k\n",
-      "x cooking.stackexchange.id\n",
-      "x cooking.stackexchange.txt\n",
-      "x readme.txt\n"
-     ]
-    }
-   ],
-   "source": [
-    "%%bash\n",
-    "\n",
-    "if [ ! -d ./data ]; then\n",
-    "    mkdir ./data\n",
-    "fi\n",
-    "\n",
-    "curl https://dl.fbaipublicfiles.com/fasttext/data/cooking.stackexchange.tar.gz --output data/cooking.stackexchange.tar.gz && tar xvzf data/cooking.stackexchange.tar.gz -C data\n",
-    "head -n 12404 data/cooking.stackexchange.txt > data/cooking.train\n",
-    "tail -n 3000 data/cooking.stackexchange.txt > data/cooking.valid"
-   ]
-  },
-  {
-   "cell_type": "markdown",
-   "id": "63d94200",
-   "metadata": {},
-   "source": [
-    "## Training and evaluating the model's performance"
-   ]
-  },
-  {
-   "cell_type": "code",
-   "execution_count": 12,
-   "id": "9f9ab20d",
-   "metadata": {},
-   "outputs": [
-    {
-     "name": "stderr",
-     "output_type": "stream",
-     "text": [
-      "Read 0M words\n",
-      "Number of words:  14543\n",
-      "Number of labels: 735\n",
-      "Progress: 100.0% words/sec/thread: 1853967 lr:  0.000000 avg.loss:  5.094779 ETA:   0h 0m 0s\n"
-     ]
-    }
-   ],
-   "source": [
-    "fasttext_model = fasttext.train_supervised(input=\"./data/cooking.train\", lr=0.8, epoch=70, loss='hs')"
-   ]
-  },
-  {
-   "cell_type": "code",
-   "execution_count": 13,
-   "id": "2b1d9925",
-   "metadata": {},
-   "outputs": [
-    {
-     "data": {
-      "text/plain": [
-       "(3000, 0.5003333333333333, 0.2163759550237855)"
-      ]
-     },
-     "execution_count": 13,
-     "metadata": {},
-     "output_type": "execute_result"
-    }
-   ],
-   "source": [
-    "fasttext_model.test(\"./data/cooking.valid\")"
-   ]
-  },
-  {
-   "cell_type": "markdown",
-   "id": "7c6d1452",
-   "metadata": {},
-   "source": [
-    "## Unbox part!\n",
-    "\n",
-    "### Instantiating the client"
-   ]
-  },
-  {
-   "cell_type": "code",
-   "execution_count": 7,
-   "id": "c16e4344",
-   "metadata": {},
-   "outputs": [],
-   "source": [
-    "import unboxapi\n",
-    "\n",
-    "client = unboxapi.UnboxClient(\"YOUR_API_KEY_HERE\")"
-   ]
-  },
-  {
-   "cell_type": "markdown",
-   "id": "9f93e4a9",
-   "metadata": {},
-   "source": [
-    "### Creating a project on the platform"
-   ]
-  },
-  {
-   "cell_type": "code",
-   "execution_count": 8,
-   "id": "a3d793a1",
-   "metadata": {},
-   "outputs": [
-    {
-     "name": "stdout",
-     "output_type": "stream",
-     "text": [
-      "Creating project on Unbox! Check out https://unbox.ai/projects to have a look!\n"
-     ]
-    }
-   ],
-   "source": [
-    "project = client.create_project(name=\"Recipe classification\",\n",
-    "                                description=\"Fasttext Demo Project\")"
-   ]
-  },
-  {
-   "cell_type": "markdown",
-   "id": "44631689",
-   "metadata": {},
-   "source": [
-    "### Uploading the model\n",
-    "\n",
-    "First, it is important to create a `predict_proba` function, which is how Unbox interacts with your model"
-   ]
-  },
-  {
-   "cell_type": "code",
-   "execution_count": 14,
-   "id": "9e60d9f3",
-   "metadata": {},
-   "outputs": [],
-   "source": [
-    "class_names = fasttext_model.labels\n",
-    "class_names = [s.replace(\"__label__\", \"\") for s in class_names]\n",
-    "\n",
-    "k = len(class_names)\n",
-    "idx_to_labels = {i:k for k, i in zip(class_names, range(k))}\n",
-    "labels_to_idx = {k:i for k, i in zip(class_names, range(k))}"
-   ]
-  },
-  {
-   "cell_type": "code",
-   "execution_count": 15,
-   "id": "f0e802ac",
-   "metadata": {},
-   "outputs": [],
-   "source": [
-    "def predict_proba(model, text_list):\n",
-    "    \n",
-    "    predictions = model.predict(text_list, k=k)\n",
-    "    x, y = predictions\n",
-    "    \n",
-    "    probabilities_full_list = []\n",
-    "    for label_list, prob_list in zip(x, y):\n",
-    "        label_prob_pair_dict = {}\n",
-    "        for lbl, prob in zip(label_list, prob_list):\n",
-    "            label_prob_pair_dict[lbl.replace(\"__label__\", \"\")] = prob\n",
-    "        probabilities_list = []\n",
-    "        for cls in class_names:\n",
-    "            if cls in label_prob_pair_dict:\n",
-    "                p = label_prob_pair_dict[cls]\n",
-    "                probabilities_list.append(p)\n",
-    "            else:\n",
-    "                probabilities_list.append(0.0)\n",
-    "        probabilities_full_list.append(probabilities_list)\n",
-    "        \n",
-    "    return np.array(probabilities_full_list)"
-   ]
-  },
-  {
-   "cell_type": "markdown",
-   "id": "ae34b7ac",
-   "metadata": {},
-   "source": [
-    "Let's test the `predict_proba` function to make sure the input-output format is consistent with what Unbox expects:"
-   ]
-  },
-  {
-   "cell_type": "code",
-   "execution_count": 16,
-   "id": "34eb8d30",
-   "metadata": {},
-   "outputs": [
-    {
-     "data": {
-      "text/plain": [
-       "array([[3.46095658e-05, 0.00000000e+00, 0.00000000e+00, ...,\n",
-       "        0.00000000e+00, 0.00000000e+00, 0.00000000e+00],\n",
-       "       [3.46095658e-05, 0.00000000e+00, 0.00000000e+00, ...,\n",
-       "        0.00000000e+00, 0.00000000e+00, 0.00000000e+00],\n",
-       "       [3.46095658e-05, 0.00000000e+00, 0.00000000e+00, ...,\n",
-       "        0.00000000e+00, 0.00000000e+00, 0.00000000e+00],\n",
-       "       ...,\n",
-       "       [3.46095658e-05, 0.00000000e+00, 0.00000000e+00, ...,\n",
-       "        0.00000000e+00, 0.00000000e+00, 0.00000000e+00],\n",
-       "       [3.46095658e-05, 0.00000000e+00, 0.00000000e+00, ...,\n",
-       "        0.00000000e+00, 0.00000000e+00, 0.00000000e+00],\n",
-       "       [3.46095658e-05, 0.00000000e+00, 0.00000000e+00, ...,\n",
-       "        0.00000000e+00, 0.00000000e+00, 0.00000000e+00]])"
-      ]
-     },
-     "execution_count": 16,
-     "metadata": {},
-     "output_type": "execute_result"
-    }
-   ],
-   "source": [
-    "predict_proba(fasttext_model, [\"cake\"]*1000*10)"
-   ]
-  },
-  {
-   "cell_type": "markdown",
-   "id": "081ffb7b",
-   "metadata": {},
-   "source": [
-    "Now, we can upload the model:"
-   ]
-  },
-  {
-   "cell_type": "code",
-   "execution_count": 18,
-   "id": "bb09ca2f",
-   "metadata": {},
-   "outputs": [
-    {
-     "name": "stdout",
-     "output_type": "stream",
-     "text": [
-      "Bundling model and artifacts...\n",
-      "Uploading model to Unbox! Check out https://unbox.ai/models to have a look!\n"
-     ]
-    }
-   ],
-   "source": [
-<<<<<<< HEAD
-    "# Comment this out and uncomment the next section to load the project\n",
-    "project = client.create_project(\n",
-    "    name=\"Fasttext Demo\",\n",
-    "    description=\"Fasttext Demo Project\",\n",
-    "    task_type=TaskType.TextClassification,\n",
-    ")\n",
-    "\n",
-    "# Use this for loading the project on subsequent runs\n",
-    "'''\n",
-    "project = client.load_project(\n",
-    "    name=\"Fasttext Demo\"\n",
-    ")\n",
-    "'''\n",
-=======
-    "from unboxapi.models import ModelType\n",
-    "from unboxapi.tasks import TaskType\n",
->>>>>>> b7484cbe
-    "\n",
-    "model = project.add_model(\n",
-    "    function=predict_proba, \n",
-    "    model=fasttext_model,\n",
-    "    model_type=ModelType.fasttext,\n",
-    "    class_names=class_names,\n",
-    "    name='Cooking Fast Text',\n",
-    "    description='this is my fasttext model',\n",
-    "    requirements_txt_file='./requirements.txt'\n",
-    ")"
-   ]
-  }
- ],
- "metadata": {
-  "kernelspec": {
-   "display_name": "Python 3 (ipykernel)",
-   "language": "python",
-   "name": "python3"
-  },
-  "language_info": {
-   "codemirror_mode": {
-    "name": "ipython",
-    "version": 3
-   },
-   "file_extension": ".py",
-   "mimetype": "text/x-python",
-   "name": "python",
-   "nbconvert_exporter": "python",
-   "pygments_lexer": "ipython3",
-   "version": "3.8.13"
-  }
- },
- "nbformat": 4,
- "nbformat_minor": 5
+    "cells": [
+        {
+            "cell_type": "markdown",
+            "id": "bb12588a",
+            "metadata": {},
+            "source": [
+                "[![Open In Colab](https://colab.research.google.com/assets/colab-badge.svg)](https://colab.research.google.com/github/unboxai/examples-gallery/blob/main/text-classification/fasttext/fasttext.ipynb)\n",
+                "\n",
+                "\n",
+                "# Text classification using fastText\n",
+                "\n",
+                "This notebook illustrates how fastText models can be upladed to the Unbox platform."
+            ]
+        },
+        {
+            "cell_type": "markdown",
+            "id": "23b549c1",
+            "metadata": {},
+            "source": [
+                "## Importing the modules and loading the dataset"
+            ]
+        },
+        {
+            "cell_type": "code",
+            "execution_count": 1,
+            "id": "42de6fd6",
+            "metadata": {},
+            "outputs": [],
+            "source": [
+                "import fasttext\n",
+                "import numpy as np"
+            ]
+        },
+        {
+            "cell_type": "code",
+            "execution_count": 2,
+            "id": "mineral-madison",
+            "metadata": {},
+            "outputs": [
+                {
+                    "name": "stderr",
+                    "output_type": "stream",
+                    "text": [
+                        "  % Total    % Received % Xferd  Average Speed   Time    Time     Time  Current\n",
+                        "                                 Dload  Upload   Total   Spent    Left  Speed\n",
+                        "100  446k  100  446k    0     0   248k      0  0:00:01  0:00:01 --:--:--  248k\n",
+                        "x cooking.stackexchange.id\n",
+                        "x cooking.stackexchange.txt\n",
+                        "x readme.txt\n"
+                    ]
+                }
+            ],
+            "source": [
+                "%%bash\n",
+                "\n",
+                "if [ ! -d ./data ]; then\n",
+                "    mkdir ./data\n",
+                "fi\n",
+                "\n",
+                "curl https://dl.fbaipublicfiles.com/fasttext/data/cooking.stackexchange.tar.gz --output data/cooking.stackexchange.tar.gz && tar xvzf data/cooking.stackexchange.tar.gz -C data\n",
+                "head -n 12404 data/cooking.stackexchange.txt > data/cooking.train\n",
+                "tail -n 3000 data/cooking.stackexchange.txt > data/cooking.valid"
+            ]
+        },
+        {
+            "cell_type": "markdown",
+            "id": "63d94200",
+            "metadata": {},
+            "source": [
+                "## Training and evaluating the model's performance"
+            ]
+        },
+        {
+            "cell_type": "code",
+            "execution_count": 12,
+            "id": "9f9ab20d",
+            "metadata": {},
+            "outputs": [
+                {
+                    "name": "stderr",
+                    "output_type": "stream",
+                    "text": [
+                        "Read 0M words\n",
+                        "Number of words:  14543\n",
+                        "Number of labels: 735\n",
+                        "Progress: 100.0% words/sec/thread: 1853967 lr:  0.000000 avg.loss:  5.094779 ETA:   0h 0m 0s\n"
+                    ]
+                }
+            ],
+            "source": [
+                "fasttext_model = fasttext.train_supervised(input=\"./data/cooking.train\", lr=0.8, epoch=70, loss='hs')"
+            ]
+        },
+        {
+            "cell_type": "code",
+            "execution_count": 13,
+            "id": "2b1d9925",
+            "metadata": {},
+            "outputs": [
+                {
+                    "data": {
+                        "text/plain": [
+                            "(3000, 0.5003333333333333, 0.2163759550237855)"
+                        ]
+                    },
+                    "execution_count": 13,
+                    "metadata": {},
+                    "output_type": "execute_result"
+                }
+            ],
+            "source": [
+                "fasttext_model.test(\"./data/cooking.valid\")"
+            ]
+        },
+        {
+            "cell_type": "markdown",
+            "id": "7c6d1452",
+            "metadata": {},
+            "source": [
+                "## Unbox part!\n",
+                "\n",
+                "### Instantiating the client"
+            ]
+        },
+        {
+            "cell_type": "code",
+            "execution_count": 7,
+            "id": "c16e4344",
+            "metadata": {},
+            "outputs": [],
+            "source": [
+                "import unboxapi\n",
+                "\n",
+                "client = unboxapi.UnboxClient(\"YOUR_API_KEY_HERE\")"
+            ]
+        },
+        {
+            "cell_type": "markdown",
+            "id": "9f93e4a9",
+            "metadata": {},
+            "source": [
+                "### Creating a project on the platform"
+            ]
+        },
+        {
+            "cell_type": "code",
+            "execution_count": 8,
+            "id": "a3d793a1",
+            "metadata": {},
+            "outputs": [
+                {
+                    "name": "stdout",
+                    "output_type": "stream",
+                    "text": [
+                        "Creating project on Unbox! Check out https://unbox.ai/projects to have a look!\n"
+                    ]
+                }
+            ],
+            "source": [
+                "project = client.create_project(name=\"Recipe classification\",\n",
+                "                                description=\"Fasttext Demo Project\")"
+            ]
+        },
+        {
+            "cell_type": "markdown",
+            "id": "44631689",
+            "metadata": {},
+            "source": [
+                "### Uploading the model\n",
+                "\n",
+                "First, it is important to create a `predict_proba` function, which is how Unbox interacts with your model"
+            ]
+        },
+        {
+            "cell_type": "code",
+            "execution_count": 14,
+            "id": "9e60d9f3",
+            "metadata": {},
+            "outputs": [],
+            "source": [
+                "class_names = fasttext_model.labels\n",
+                "class_names = [s.replace(\"__label__\", \"\") for s in class_names]\n",
+                "\n",
+                "k = len(class_names)\n",
+                "idx_to_labels = {i:k for k, i in zip(class_names, range(k))}\n",
+                "labels_to_idx = {k:i for k, i in zip(class_names, range(k))}"
+            ]
+        },
+        {
+            "cell_type": "code",
+            "execution_count": 15,
+            "id": "f0e802ac",
+            "metadata": {},
+            "outputs": [],
+            "source": [
+                "def predict_proba(model, text_list):\n",
+                "    \n",
+                "    predictions = model.predict(text_list, k=k)\n",
+                "    x, y = predictions\n",
+                "    \n",
+                "    probabilities_full_list = []\n",
+                "    for label_list, prob_list in zip(x, y):\n",
+                "        label_prob_pair_dict = {}\n",
+                "        for lbl, prob in zip(label_list, prob_list):\n",
+                "            label_prob_pair_dict[lbl.replace(\"__label__\", \"\")] = prob\n",
+                "        probabilities_list = []\n",
+                "        for cls in class_names:\n",
+                "            if cls in label_prob_pair_dict:\n",
+                "                p = label_prob_pair_dict[cls]\n",
+                "                probabilities_list.append(p)\n",
+                "            else:\n",
+                "                probabilities_list.append(0.0)\n",
+                "        probabilities_full_list.append(probabilities_list)\n",
+                "        \n",
+                "    return np.array(probabilities_full_list)"
+            ]
+        },
+        {
+            "cell_type": "markdown",
+            "id": "ae34b7ac",
+            "metadata": {},
+            "source": [
+                "Let's test the `predict_proba` function to make sure the input-output format is consistent with what Unbox expects:"
+            ]
+        },
+        {
+            "cell_type": "code",
+            "execution_count": 16,
+            "id": "34eb8d30",
+            "metadata": {},
+            "outputs": [
+                {
+                    "data": {
+                        "text/plain": [
+                            "array([[3.46095658e-05, 0.00000000e+00, 0.00000000e+00, ...,\n",
+                            "        0.00000000e+00, 0.00000000e+00, 0.00000000e+00],\n",
+                            "       [3.46095658e-05, 0.00000000e+00, 0.00000000e+00, ...,\n",
+                            "        0.00000000e+00, 0.00000000e+00, 0.00000000e+00],\n",
+                            "       [3.46095658e-05, 0.00000000e+00, 0.00000000e+00, ...,\n",
+                            "        0.00000000e+00, 0.00000000e+00, 0.00000000e+00],\n",
+                            "       ...,\n",
+                            "       [3.46095658e-05, 0.00000000e+00, 0.00000000e+00, ...,\n",
+                            "        0.00000000e+00, 0.00000000e+00, 0.00000000e+00],\n",
+                            "       [3.46095658e-05, 0.00000000e+00, 0.00000000e+00, ...,\n",
+                            "        0.00000000e+00, 0.00000000e+00, 0.00000000e+00],\n",
+                            "       [3.46095658e-05, 0.00000000e+00, 0.00000000e+00, ...,\n",
+                            "        0.00000000e+00, 0.00000000e+00, 0.00000000e+00]])"
+                        ]
+                    },
+                    "execution_count": 16,
+                    "metadata": {},
+                    "output_type": "execute_result"
+                }
+            ],
+            "source": [
+                "predict_proba(fasttext_model, [\"cake\"]*1000*10)"
+            ]
+        },
+        {
+            "cell_type": "markdown",
+            "id": "081ffb7b",
+            "metadata": {},
+            "source": [
+                "Now, we can upload the model:"
+            ]
+        },
+        {
+            "cell_type": "code",
+            "execution_count": 18,
+            "id": "bb09ca2f",
+            "metadata": {},
+            "outputs": [
+                {
+                    "name": "stdout",
+                    "output_type": "stream",
+                    "text": [
+                        "Bundling model and artifacts...\n",
+                        "Uploading model to Unbox! Check out https://unbox.ai/models to have a look!\n"
+                    ]
+                }
+            ],
+            "source": [
+                "# Comment this out and uncomment the next section to load the project\n",
+                "project = client.create_project(\n",
+                "    name=\"Fasttext Demo\",\n",
+                "    description=\"Fasttext Demo Project\",\n",
+                "    task_type=TaskType.TextClassification,\n",
+                ")\n",
+                "\n",
+                "# Use this for loading the project on subsequent runs\n",
+                "'''\n",
+                "project = client.load_project(\n",
+                "    name=\"Fasttext Demo\"\n",
+                ")\n",
+                "'''\n",
+                "from unboxapi.models import ModelType\n",
+                "from unboxapi.tasks import TaskType\n",
+                "\n",
+                "model = project.add_model(\n",
+                "    function=predict_proba, \n",
+                "    model=fasttext_model,\n",
+                "    model_type=ModelType.fasttext,\n",
+                "    class_names=class_names,\n",
+                "    name='Cooking Fast Text',\n",
+                "    description='this is my fasttext model',\n",
+                "    requirements_txt_file='./requirements.txt'\n",
+                ")"
+            ]
+        }
+    ],
+    "metadata": {
+        "kernelspec": {
+            "display_name": "Python 3 (ipykernel)",
+            "language": "python",
+            "name": "python3"
+        },
+        "language_info": {
+            "codemirror_mode": {
+                "name": "ipython",
+                "version": 3
+            },
+            "file_extension": ".py",
+            "mimetype": "text/x-python",
+            "name": "python",
+            "nbconvert_exporter": "python",
+            "pygments_lexer": "ipython3",
+            "version": "3.8.13"
+        }
+    },
+    "nbformat": 4,
+    "nbformat_minor": 5
 }