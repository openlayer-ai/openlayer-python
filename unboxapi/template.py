import textwrap
from unboxapi.model_strings import only_model_string, transformers_string, tokenizer_and_vocab_string

modelTypes = {
<<<<<<< HEAD
    'sklearn': 'SklearnModelArtifact',
    'pytorch': 'PytorchModelArtifact',
    'tensorflow': 'TensorflowSavedModelArtifact',
    'transformers': 'TransformersModelArtifact',
    'fasttext': 'FasttextModelArtifact'
=======
    "sklearn": "SklearnModelArtifact",
    "pytorch": "PytorchModelArtifact",
    "tensorflow": "TensorflowSavedModelArtifact",
    "transformers": "TransformersModelArtifact",
>>>>>>> efaeed22
}


def get_bento_specs(model_type, artifact_name, class_name, has_tokenizer):

    if model_type == 'transformers':
        bento_specs = transformers_string.format(artifact_name, class_name)
    elif has_tokenizer:
        bento_specs = tokenizer_and_vocab_string.format(artifact_name, class_name)
    else:
        bento_specs = only_model_string.format(artifact_name, class_name)

    return bento_specs


# TODO: in dire need of cleanup
<<<<<<< HEAD
def create_template_model(model_type: str, class_name: str, local_imports: str, has_tokenizer: bool):

    artifact_name = modelTypes[model_type]
    bento_specs = get_bento_specs(model_type, artifact_name, class_name, has_tokenizer)

    with open('template_model.py', 'w') as python_file:
        file_contents = f'''\
=======
def create_template_model(model_type: str):
    with open("template_model.py", "w") as python_file:
        file_contents = f"""\
>>>>>>> efaeed22
        from typing import List
        from bentoml import env, artifacts, api, BentoService
        from bentoml.frameworks.{model_type} import {modelTypes[model_type]}
        from bentoml.service.artifacts.common import PickleArtifact
        from bentoml.adapters import JsonInput, StringInput
        from bentoml.types import JsonSerializable

        {local_imports}

        @env(infer_pip_packages=True)
<<<<<<< HEAD
        {bento_specs}
        '''
        python_file.write(textwrap.dedent(file_contents))

    mod = __import__('template_model', fromlist=[class_name])
    template_class = getattr(mod, class_name)
    return template_class()
=======
        @artifacts([{modelTypes[model_type]}('model'), PickleArtifact('function')])
        class TemplateModel(BentoService):
            @api(input=JsonInput())
            def predict_raw(self, parsed_json: JsonSerializable):
                text = []
                if 'text' in parsed_json:
                    text = parsed_json['text']

                return self.artifacts.function(
                    self.artifacts.model,
                    text
                )


            @api(input=JsonInput())
            def predict(self, parsed_json: JsonSerializable):
                text = []
                if 'text' in parsed_json:
                    text = parsed_json['text']

                prediction_probs, class_names, _ = self.artifacts.function(
                    self.artifacts.model,
                    text
                )
                return [
                    {{class_names[i]: prob for i,
                        prob in enumerate(probs)}}
                    for probs in prediction_probs
                ]
        """
        python_file.write(textwrap.dedent(file_contents))

    from template_model import TemplateModel

    return TemplateModel()
>>>>>>> efaeed22
<|MERGE_RESOLUTION|>--- conflicted
+++ resolved
@@ -2,18 +2,11 @@
 from unboxapi.model_strings import only_model_string, transformers_string, tokenizer_and_vocab_string
 
 modelTypes = {
-<<<<<<< HEAD
     'sklearn': 'SklearnModelArtifact',
     'pytorch': 'PytorchModelArtifact',
     'tensorflow': 'TensorflowSavedModelArtifact',
     'transformers': 'TransformersModelArtifact',
     'fasttext': 'FasttextModelArtifact'
-=======
-    "sklearn": "SklearnModelArtifact",
-    "pytorch": "PytorchModelArtifact",
-    "tensorflow": "TensorflowSavedModelArtifact",
-    "transformers": "TransformersModelArtifact",
->>>>>>> efaeed22
 }
 
 
@@ -30,7 +23,6 @@
 
 
 # TODO: in dire need of cleanup
-<<<<<<< HEAD
 def create_template_model(model_type: str, class_name: str, local_imports: str, has_tokenizer: bool):
 
     artifact_name = modelTypes[model_type]
@@ -38,11 +30,6 @@
 
     with open('template_model.py', 'w') as python_file:
         file_contents = f'''\
-=======
-def create_template_model(model_type: str):
-    with open("template_model.py", "w") as python_file:
-        file_contents = f"""\
->>>>>>> efaeed22
         from typing import List
         from bentoml import env, artifacts, api, BentoService
         from bentoml.frameworks.{model_type} import {modelTypes[model_type]}
@@ -53,48 +40,10 @@
         {local_imports}
 
         @env(infer_pip_packages=True)
-<<<<<<< HEAD
         {bento_specs}
         '''
         python_file.write(textwrap.dedent(file_contents))
 
     mod = __import__('template_model', fromlist=[class_name])
     template_class = getattr(mod, class_name)
-    return template_class()
-=======
-        @artifacts([{modelTypes[model_type]}('model'), PickleArtifact('function')])
-        class TemplateModel(BentoService):
-            @api(input=JsonInput())
-            def predict_raw(self, parsed_json: JsonSerializable):
-                text = []
-                if 'text' in parsed_json:
-                    text = parsed_json['text']
-
-                return self.artifacts.function(
-                    self.artifacts.model,
-                    text
-                )
-
-
-            @api(input=JsonInput())
-            def predict(self, parsed_json: JsonSerializable):
-                text = []
-                if 'text' in parsed_json:
-                    text = parsed_json['text']
-
-                prediction_probs, class_names, _ = self.artifacts.function(
-                    self.artifacts.model,
-                    text
-                )
-                return [
-                    {{class_names[i]: prob for i,
-                        prob in enumerate(probs)}}
-                    for probs in prediction_probs
-                ]
-        """
-        python_file.write(textwrap.dedent(file_contents))
-
-    from template_model import TemplateModel
-
-    return TemplateModel()
->>>>>>> efaeed22
+    return template_class()