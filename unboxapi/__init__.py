import csv
import os
import pandas as pd
import shutil
import tarfile
import tempfile
import traceback
import uuid

from enum import Enum
from typing import Callable, Dict, List, Optional

from .api import Api
from bentoml.saved_bundle.bundler import _write_bento_content_to_dir
from bentoml.utils.tempdir import TempDirectory

from .api import Api
from .datasets import Dataset
from .exceptions import (
    UnboxException,
    UnboxInvalidRequest,
    UnboxResourceError,
    UnboxSubscriptionPlanException,
    UnboxValidationError,
    UnboxDatasetInconsistencyError,
)
from .models import Model, ModelType, create_template_model
from .datasets import Dataset
from .tasks import TaskType
from typing import Dict, List, Optional
from .projects import Project
from .version import __version__

<<<<<<< HEAD
from .schemas import DatasetSchema, ModelSchema, ProjectSchema
from marshmallow import ValidationError


=======
>>>>>>> dc447f2c
from .schemas import DatasetSchema, ModelSchema
from marshmallow import ValidationError


class DeploymentType(Enum):
    """Specify the storage medium being used by your Unbox deployment."""

    ONPREM = 1
    AWS = 2
    GCP = 3
    AZURE = 4


# NOTE: Don't modify this unless you are deploying on-prem.
DEPLOYMENT = DeploymentType.ONPREM


class UnboxClient(object):
    """Client class that interacts with the Unbox Platform.

    Parameters
    ----------
    api_key : str
        Your API key. Retrieve it from the web app.

    Examples
    --------
    Instantiate a client with your api key

    >>> import unboxapi
    >>> client = unboxapi.UnboxClient('YOUR_API_KEY_HERE')
    """

    def __init__(self, api_key: str = None):
        self.api = Api(api_key)
        self.subscription_plan = self.api.get_request("users/subscriptionPlan")

        if DEPLOYMENT == DeploymentType.AWS:
            self.upload = self.api.upload_blob_s3
        elif DEPLOYMENT == DeploymentType.GCP:
            self.upload = self.api.upload_blob_gcs
        elif DEPLOYMENT == DeploymentType.AZURE:
            self.upload = self.api.upload_blob_azure
        else:
            self.upload = self.api.transfer_blob

    def create_project(
        self,
        name: str,
        description: str,
    ):
        # ----------------------------- Schema validation ---------------------------- #
        project_schema = ProjectSchema()
        try:
            project_schema.load({"name": name, "description": description})
        except ValidationError as err:
            raise UnboxValidationError(self._format_error_message(err))

        endpoint = "initialize_project"
        payload = dict(
            name=name,
            description=description,
        )
        project_data = self.api.post_request(endpoint, body=payload)
        return Project(project_data, self.upload, self.subscription_plan, self)

    def load_project(self, name: str):
        endpoint = f"load_project/{name}"
        project_data = self.api.get_request(endpoint)
        return Project(project_data, self.upload, self.subscription_plan, self)

    def add_model(
        self,
        name: str,
        task_type: TaskType,
        function,
        model,
        model_type: ModelType,
        class_names: List[str],
        requirements_txt_file: Optional[str] = None,
        feature_names: List[str] = [],
        categorical_feature_names: List[str] = [],
        train_sample_df: pd.DataFrame = None,
        train_sample_label_column_name: str = None,
        setup_script: Optional[str] = None,
        custom_model_code: Optional[str] = None,
        dependent_dir: Optional[str] = None,
        description: str = None,
        project_id: str = None,
        **kwargs,
    ) -> Model:
        """Uploads a model to the Unbox platform.

        Parameters
        ----------
        name : str
            Name of your model.
        task_type : :obj:`TaskType`
            Type of ML task. E.g. :obj:`TaskType.TextClassification`.
        function :
            Prediction function object in expected format. Scroll down for examples.

            .. note::
                On the Unbox platform, running inference with the model corresponds to calling ``function``. Therefore,
                expect the latency of model calls in the platform to be similar to that of calling ``function`` on a CPU.
                Preparing ``function`` to work with batches of data can improve latency.
        model :
            The Python object for your model loaded into memory. This will get pickled now and later loaded and
            passed to your ``predict_proba`` function to compute run reports, test reports, or conduct what-if analysis.
        model_type : :obj:`ModelType`
            Model framework. E.g. :obj:`ModelType.sklearn`.
        class_names : List[str]
            List of class names corresponding to the outputs of your predict function. E.g. `['positive', 'negative']`.
        requirements_txt_file : str, default None
            Path to a requirements.txt file containing Python dependencies needed by your predict function.
        feature_names : List[str], default []
            List of input feature names. Only applicable if your ``task_type`` is
            :obj:`TaskType.TabularClassification` or :obj:`TaskType.TabularRegression`.
        categorical_features_map : Dict[str], default {}
            A dict containing a list of category names for each feature that is categorical. E.g. `{'Weather': ['Hot', 'Cold']}`.
            Only applicable if your ``task_type`` is :obj:`TaskType.TabularClassification` or :obj:`TaskType.TabularRegression`.
        train_sample_df : pd.DataFrame, default None
            A random sample of >= 100 rows from your training dataset. This is used to support explainability features.
            Only applicable if your ``task_type`` is :obj:`TaskType.TabularClassification`
            or :obj:`TaskType.TabularRegression`.
        train_sample_label_column_name : str, default None
            Column header in train_sample_df containing the labels. Only applicable if your ``task_type``
            is :obj:`TaskType.TabularClassification` or :obj:`TaskType.TabularRegression`.
        setup_script : str, default None
            Path to a bash script executing any commands necessary to run before loading the model. This is run after installing
            python requirements.

            .. note::
                This is useful for installing custom libraries, downloading NLTK corpora etc.
        custom_model_code : str, default None
            Code needed to initialize the model. Model object must be ``None`` in this case. Required, and only applicable if your
            ``model_type`` is :obj:`ModelType.custom`.
        dependent_dir : str, default None
            Path to a dir of file dependencies needed to load the model. Required if your ``model_type``
            is :obj:`ModelType.custom`.
        description : str, default None
            Commit message for this version.
        **kwargs
            Any additional keyword args you would like to pass to your ``predict_proba`` function.

        Returns
        -------
        :obj:`Model`
            An object containing information about your uploaded model.

        Examples
        --------

        .. seealso::
            Our `sample notebooks <https://github.com/unboxai/unboxapi-python-client/tree/main/examples>`_ and
            `tutorials <https://unbox.readme.io/docs/overview-of-tutorial-tracks>`_.

        Instantiate the client:

        >>> import unboxapi
        >>> client = unboxapi.UnboxClient('YOUR_API_KEY_HERE')

        **If your task type is tabular classification...**

        Let's say your dataset looks like the following:

        >>> df
            CreditScore  Geography    Balance  Churned
        0           618     France     321.92        1
        1           714    Germany  102001.22        0
        2           604      Spain   12333.15        0
        ..          ...        ...        ...      ...

        The first set of variables needed by Unbox are:

        >>> from unboxapi import TaskType
        >>>
        >>> task_type = TaskType.TabularClassification
        >>> class_names = ['Retained', 'Churned']
        >>> feature_names = ['CreditScore', 'Geography', 'Balance']
        >>> categorical_features_map = {'CreditScore': ['France', 'Germany', 'Spain']}

        Now let's say you've trained a simple ``scikit-learn`` model on data that looks like the above.

        You must next define a ``predict_proba`` function that adheres to the following signature:

        >>> def predict_proba(model, input_features: np.ndarray, **kwargs):
        ...     # Optional pre-processing of input_features
        ...     preds = model.predict_proba(input_features)
        ...     # Optional re-weighting of preds
        ...     return preds

        The ``model`` arg must be the actual trained model object, and the ``input_features`` arg must be a 2D numpy array
        containing a batch of features that will be passed to the model as inputs.

        You can optionally include other kwargs in the function, including tokenizers, variables, encoders etc.
        You simply pass those kwargs to the ``client.add_model`` function call when you upload the model.

        Here's an example of the ``predict_proba`` function in action:

        >>> x_train = df[feature_names]
        >>> y_train = df['Churned']

        >>> sklearn_model = LogisticRegression(random_state=1300)
        >>> sklearn_model.fit(x_train, y_train)
        >>>
        >>> input_features = x_train.to_numpy()
        array([[618, 'France', 321.92],
               [714, 'Germany', 102001.22],
               [604, 'Spain', 12333.15], ...], dtype=object)

        >>> predict_proba(sklearn_model, input_features)
        array([[0.21735231, 0.78264769],
               [0.66502929, 0.33497071],
               [0.81455616, 0.18544384], ...])

        The other model-specific variables needed by Unbox are:

        >>> from unboxapi import ModelType
        >>>
        >>> model_type = ModelType.sklearn
        >>> train_sample_df = df.sample(5000)
        >>> train_sample_label_column_name = 'Churned'

        .. important::
            For tabular classification models, Unbox needs a representative sample of your training
            dataset, so it can effectively explain your model's predictions.

        You can now upload this dataset to Unbox:

        >>> model = client.add_model(
        ...     name='Churn Classifier',
        ...     task_type=task_type,
        ...     function=predict_proba,
        ...     model=sklearn_model,
        ...     model_type=model_type,
        ...     class_names=class_names,
        ...     feature_names=feature_names,
        ...     categorical_features_map=categorical_features_map,
        ...     train_sample_df=train_sample_df,
        ...     train_sample_label_column_name=train_sample_label_column_name,
        ... )
        >>> model.to_dict()

        **If your task type is text classification...**

        Let's say your dataset looks like the following:

        >>> df
                                      Text  Sentiment
        0    I have had a long weekend              0
        1    I'm in a fantastic mood today          1
        2    Things are looking up                  1
        ..                             ...        ...

        The first set of variables needed by Unbox are:

        >>> from unboxapi import TaskType
        >>>
        >>> task_type = TaskType.TextClassification
        >>> class_names = ['Negative', 'Positive']

        Now let's say you've trained a simple ``scikit-learn`` model on data that looks like the above.

        You must next define a ``predict_proba`` function that adheres to the following signature:

        >>> def predict_proba(model, text_list: List[str], **kwargs):
        ...     # Optional pre-processing of text_list
        ...     preds = model.predict_proba(text_list)
        ...     # Optional re-weighting of preds
        ...     return preds

        The ``model`` arg must be the actual trained model object, and the ``text_list`` arg must be a list of
        strings.

        You can optionally include other kwargs in the function, including tokenizers, variables, encoders etc.
        You simply pass those kwargs to the ``client.add_model`` function call when you upload the model.

        Here's an example of the ``predict_proba`` function in action:

        >>> x_train = df['Text']
        >>> y_train = df['Sentiment']

        >>> sentiment_lr = Pipeline(
        ...     [
        ...         (
        ...             "count_vect",
        ...             CountVectorizer(min_df=100, ngram_range=(1, 2), stop_words="english"),
        ...         ),
        ...         ("lr", LogisticRegression()),
        ...     ]
        ... )
        >>> sklearn_model.fit(x_train, y_train)

        >>> text_list = ['good', 'bad']
        >>> predict_proba(sentiment_lr, text_list)
        array([[0.30857194, 0.69142806],
               [0.71900947, 0.28099053]])

        The other model-specific variables needed by Unbox are:

        >>> from unboxapi import ModelType
        >>>
        >>> model_type = ModelType.sklearn

        You can now upload this dataset to Unbox:

        >>> model = client.add_model(
        ...     name='Churn Classifier',
        ...     task_type=task_type,
        ...     function=predict_proba,
        ...     model=sklearn_model,
        ...     model_type=model_type,
        ...     class_names=class_names,
        ... )
        >>> model.to_dict()
        """
        # ---------------------------- Schema validations ---------------------------- #
<<<<<<< HEAD
        if task_type not in [
            TaskType.TabularClassification,
            TaskType.TextClassification,
        ]:
            raise UnboxValidationError(
                "`task_type` must be either TaskType.TabularClassification or TaskType.TextClassification. \n"
            )
        if model_type not in []:
            pass
=======
>>>>>>> dc447f2c
        model_schema = ModelSchema()
        try:
            model_schema.load(
                {
                    "name": name,
                    "description": description,
                    "task_type": task_type.value,
                    "model_type": model_type.value,
                    "class_names": class_names,
                    "requirements_txt_file": requirements_txt_file,
                    "train_sample_label_column_name": train_sample_label_column_name,
                    "feature_names": feature_names,
                    "categorical_feature_names": categorical_feature_names,
                    "setup_script": setup_script,
                    "custom_model_code": custom_model_code,
                    "dependent_dir": dependent_dir,
                }
            )
        except ValidationError as err:
            raise UnboxValidationError(self._format_error_message(err))

        # --------------------------- Resource validations --------------------------- #
        # Requirements check
        if requirements_txt_file and not os.path.isfile(
            os.path.expanduser(requirements_txt_file)
        ):
            raise UnboxResourceError(
                f"The file path `{requirements_txt_file}` specified on `requirements_txt_file` does not"
                " contain a file with the requirements ."
            )

        # Setup script
        if setup_script and not os.path.isfile(os.path.expanduser(setup_script)):
            raise UnboxResourceError(
                f"The file path `{setup_script}` specified on `setup_script` does not"
                " contain a file with the bash script with commands required before model loading."
            )

        # Dependent dir
        if dependent_dir and dependent_dir == os.getcwd():
            raise UnboxResourceError(
                "`dependent_dir` cannot be the working directory. \n",
                mitigation=f"Make sure that the specified `dependent_dir` is different than {os.getcwd()}",
            )

        # Training set
        if task_type in [TaskType.TabularClassification, TaskType.TabularRegression]:
            if len(train_sample_df.index) < 100:
                raise UnboxResourceError(
                    context="There is an issue with the specified `train_sample_df`. \n",
                    message=f"The `train_sample_df` is too small, with only {len(train_sample_df.index)} rows. \n",
                    mitigation="Make sure to upload a training set sample with at least 100 rows.",
                )
            if train_sample_df.isnull().values.any():
                raise UnboxResourceError(
                    context="There is an issue with the specified `train_sample_df`. \n",
                    message=f"The `train_sample_df` contains missing values. \n",
                    mitigation="Currently, Unbox does not support datasets with missing values."
                    + "Make sure to upload a training set sample without missing values by applying the same"
                    + " preprocessing steps expected by your model.",
                )

            train_sample_df = train_sample_df.sample(
                min(3000, len(train_sample_df.index))
            )

        # predict_proba
        if not isinstance(function, Callable):
            raise UnboxValidationError(
                f"- The argument `{function}` specified as `function` is not callable. \n"
            )

        user_args = function.__code__.co_varnames[: function.__code__.co_argcount][2:]
        kwarg_keys = tuple(kwargs)
        if user_args != kwarg_keys:
            raise UnboxResourceError(
                context="There is an issue with the speficied `function`. \n",
                message=f"Your function's additional args {user_args} do not match the kwargs you specifed {kwarg_keys}. \n",
                mitigation=f"Make sure to include all of the required kwargs to run inference with your `function`.",
            )
        try:
            if task_type in [
                TaskType.TabularClassification,
                TaskType.TabularRegression,
            ]:
                test_input = train_sample_df[:3][feature_names].to_numpy()
                function(model, test_input, **kwargs)
            else:
                test_input = ["Test predict function.", "Unbox is great!"]
                function(model, test_input, **kwargs)
        except Exception as e:
            exception_stack = "".join(
                traceback.format_exception(type(e), e, e.__traceback__)
            )
            raise UnboxResourceError(
                context="There is n issue with the specified `function`. \n",
                message=f"It is failing with the following error: \n{exception_stack} \n",
                mitigation="Make sure your function receives the model and the input as arguments, plus the additional kwargs.",
            )

        # Transformers resources
        if model_type is ModelType.transformers:
            if "tokenizer" not in kwargs:
                raise UnboxResourceError(
                    context="There is a missing keyword argument for the specified model type. \n",
                    message="The `tokenizer` must be specified in kwargs when using a transformers model. \n",
                    mitigation="Make sure to specify the additional kwargs needed for the model type.",
                )

        # ----------------- Resource-schema consistency validations ---------------- #
        # Feature validations
        if task_type in [TaskType.TabularClassification, TaskType.TabularRegression]:
            try:
                headers = train_sample_df.columns.tolist()
                [
                    headers.index(name)
                    for name in feature_names + [train_sample_label_column_name]
                ]
            except ValueError:
                features_not_in_dataset = [
                    feature
                    for feature in feature_names + [train_sample_label_column_name]
                    if feature not in headers
                ]
                raise UnboxDatasetInconsistencyError(
                    f"The features {features_not_in_dataset} specified as `feature_names` are not on the dataset. \n"
                )

            required_fields = [
                (feature_names, "feature_names"),
                (train_sample_df, "train_sample_df"),
                (train_sample_label_column_name, "train_sample_label_column_name"),
            ]
            for value, field in required_fields:
                if value is None:
                    raise UnboxDatasetInconsistencyError(
                        message=f"TabularClassification task with `{field}` missing. \n",
                        mitigation=f"Make sure to specify `{field}` for tabular classification tasks.",
                    )
        # --------------------- Subscription plan validations ---------------------- #

        with TempDirectory() as dir:
            bento_service = create_template_model(
                model_type,
                task_type,
                dir,
                requirements_txt_file,
                setup_script,
                custom_model_code,
            )
            if model_type is ModelType.transformers:
                bento_service.pack(
                    "model", {"model": model, "tokenizer": kwargs["tokenizer"]}
                )
                kwargs.pop("tokenizer")
            elif model_type not in [ModelType.custom, ModelType.rasa]:
                bento_service.pack("model", model)

            bento_service.pack("function", function)
            bento_service.pack("kwargs", kwargs)

            with TempDirectory() as temp_dir:
                print("Bundling model and artifacts...")
                _write_bento_content_to_dir(bento_service, temp_dir)

                if model_type is ModelType.rasa:
                    dependent_dir = model.model_metadata.model_dir

                # Add dependent directory to bundle
                if dependent_dir is not None:
                    dependent_dir = os.path.abspath(dependent_dir)
                    shutil.copytree(
                        dependent_dir,
                        os.path.join(
                            temp_dir,
                            f"TemplateModel/{os.path.basename(dependent_dir)}",
                        ),
                    )

                # Add sample of training data to bundle
                if task_type in [
                    TaskType.TabularClassification,
                    TaskType.TabularRegression,
                ]:
                    train_sample_df.to_csv(
                        os.path.join(temp_dir, f"TemplateModel/train_sample.csv"),
                        index=False,
                    )

                # Tar the model bundle with its artifacts and upload
                with TempDirectory() as tarfile_dir:
                    tarfile_path = f"{tarfile_dir}/model"

                    with tarfile.open(tarfile_path, mode="w:gz") as tar:
                        tar.add(temp_dir, arcname=bento_service.name)

                    endpoint = "models"
                    payload = dict(
                        name=name,
                        project_id=project_id,
                        description=description,
                        classNames=class_names,
                        taskType=task_type.value,
                        type=model_type.name,
                        kwargs=list(kwargs.keys()),
                        featureNames=feature_names,
                        categoricalFeatureNames=categorical_feature_names,
                        trainSampleLabelColumnName=train_sample_label_column_name,
                    )
                    print("Uploading model to Unbox...")
                    modeldata = self.upload(
                        endpoint=endpoint,
                        file_path=tarfile_path,
                        object_name="tarfile",
                        body=payload,
                    )
        os.remove("template_model.py")
        return Model(modeldata)

    def add_dataset(
        self,
        name: str,
        task_type: TaskType,
        file_path: str,
        class_names: List[str],
        label_column_name: str,
        feature_names: List[str] = [],
        text_column_name: Optional[str] = None,
        categorical_feature_names: List[str] = [],
        tag_column_name: Optional[str] = None,
        language: str = "en",
        sep: str = ",",
        description: Optional[str] = None,
        project_id: str = None,
    ) -> Dataset:
        r"""Uploads a dataset to the Unbox platform (from a csv).

        Parameters
        ----------
        name : str
            Name of your dataset.
        task_type : :obj:`TaskType`
            Type of ML task. E.g. :obj:`TaskType.TextClassification`.
        file_path : str
            Path to the csv file containing the dataset.
        class_names : List[str]
            List of class names indexed by label integer in the dataset.
            E.g. `[negative, positive]` when `[0, 1]` are in your label column.
        label_column_name : str
            Column header in the csv containing the labels.
        feature_names : List[str], default []
            List of input feature names. Only applicable if your ``task_type`` is
            :obj:`TaskType.TabularClassification` or :obj:`TaskType.TabularRegression`.
        text_column_name : str, default None
            Column header in the csv containing the input text. Only applicable if your ``task_type`` is
            :obj:`TaskType.TextClassification`.
        categorical_features_map : Dict[str, List[str]], default {}
            A dict containing a list of category names for each feature that is categorical. E.g. `{'Weather': ['Hot', 'Cold']}`.
            Only applicable if your ``task_type`` is :obj:`TaskType.TabularClassification` or :obj:`TaskType.TabularRegression`.
        tag_column_name : str, default None
            Column header in the csv containing tags you want pre-populated in Unbox.

            .. important::
                Each cell in this column must be either empty or contain a list of strings.

                .. csv-table::
                    :header: ..., Tags

                    ..., "['sample']"
                    ..., "['tag_one', 'tag_two']"
        language : str, default 'en'
            The language of the dataset in ISO 639-1 (alpha-2 code) format.
        sep : str, default ','
            Delimiter to use. E.g. `'\\t'`.
        description : str, default None
            Commit message for this version.

        Returns
        -------
        :obj:`Dataset`
            An object containing information about your uploaded dataset.

        Notes
        -----
        - Please ensure your input features are strings, ints or floats.
        - Please ensure your label column name is not contained in ``feature_names``.

        Examples
        --------
        Instantiate the client:

        >>> import unboxapi
        >>> client = unboxapi.UnboxClient('YOUR_API_KEY_HERE')

        **If your task type is tabular classification...**

        Let's say your dataset looks like the following:

        .. csv-table::
            :header: CreditScore, Geography, Balance, Churned

            618, France, 321.92, 1
            714, Germany, 102001.22, 0
            604, Spain, 12333.15, 0

        .. important::
            The labels in your csv **must** be integers that correctly index into the ``class_names`` array
            that you define (as shown below). E.g. 0 => 'Retained', 1 => 'Churned'

        The variables are needed by Unbox are:

        >>> from unboxapi import TaskType
        >>>
        >>> task_type = TaskType.TabularClassification
        >>> class_names = ['Retained', 'Churned']
        >>> feature_names = ['CreditScore', 'Geography', 'Balance']
        >>> label_column_name = 'Churned'
        >>> categorical_features_map = {'CreditScore': ['France', 'Germany', 'Spain']}

        You can now upload this dataset to Unbox:

        >>> dataset = client.add_dataset(
        ...     name='Churn Validation',
        ...     task_type=task_type,
        ...     file_path='/path/to/dataset.csv',
        ...     class_names=class_names,
        ...     label_column_name=label_column_name,
        ...     feature_names=feature_names,
        ...     categorical_features_map=categorical_map,
        ... )
        >>> dataset.to_dict()

        **If your task type is text classification...**

        Let's say your dataset looks like the following:

        .. csv-table::
            :header: Text, Sentiment

            I have had a long weekend, 0
            I'm in a fantastic mood today, 1
            Things are looking up, 1

        The variables are needed by Unbox are:

        >>> from unboxapi import TaskType
        >>>
        >>> task_type = TaskType.TextClassification
        >>> class_names = ['Negative', 'Positive']
        >>> text_column_name = 'Text'
        >>> label_column_name = 'Sentiment'

        You can now upload this dataset to Unbox:

        >>> dataset = client.add_dataset(
        ...     name='Churn Validation',
        ...     task_type=task_type,
        ...     file_path='/path/to/dataset.csv',
        ...     class_names=class_names,
        ...     label_column_name=label_column_name,
        ...     text_column_name=text_column_name,
        ... )
        >>> dataset.to_dict()
        """
        # ---------------------------- Schema validations ---------------------------- #
<<<<<<< HEAD
        if task_type not in [
            TaskType.TabularClassification,
            TaskType.TextClassification,
        ]:
            raise UnboxValidationError(
                "`task_type` must be either TaskType.TabularClassification or TaskType.TextClassification. \n"
            )
        dataset_schema = DatasetSchema()
        try:
            dataset_schema.load(
                {
                    "name": name,
                    "file_path": file_path,
                    "task_type": task_type.value,
                    "description": description,
                    "class_names": class_names,
                    "label_column_name": label_column_name,
                    "tag_column_name": tag_column_name,
                    "language": language,
                    "sep": sep,
                    "feature_names": feature_names,
                    "text_column_name": text_column_name,
                    "categorical_feature_names": categorical_feature_names,
                }
            )
=======
        dataset_schema = DatasetSchema()
        try:
            dataset_schema.load(
                {
                    "name": name,
                    "file_path": file_path,
                    "description": description,
                    "task_type": task_type.value,
                    "class_names": class_names,
                    "label_column_name": label_column_name,
                    "tag_column_name": tag_column_name,
                    "language": language,
                    "sep": sep,
                    "feature_names": feature_names,
                    "text_column_name": text_column_name,
                    "categorical_feature_names": categorical_feature_names,
                }
            )
>>>>>>> dc447f2c
        except ValidationError as err:
            raise UnboxValidationError(self._format_error_message(err))

        # --------------------------- Resource validations --------------------------- #
        exp_file_path = os.path.expanduser(file_path)
        object_name = "original.csv"
        if not os.path.isfile(exp_file_path):
            raise UnboxResourceError(
                f"The file path `{file_path}` specified on `file_path` does not contain a file with the dataset."
            )

        with open(exp_file_path, "rt") as f:
            reader = csv.reader(f, delimiter=sep)
            headers = next(reader)
            row_count = sum(1 for _ in reader)

        df = pd.read_csv(file_path, sep=sep)

        if df.isnull().values.any():
            raise UnboxResourceError(
                context="There is an issue with the specified dataset. \n",
                message="The dataset contains missing values. \n",
                mitigation="Currently, Unbox does not support datasets with missing values."
                + "Make sure to upload a training set sample without missing values by applying the same"
                + " preprocessing steps expected by your model.",
            )

        # ----------------- Resource-schema consistency validations ---------------- #
        # Label column validations
        try:
            headers.index(label_column_name)
        except ValueError:
            raise UnboxDatasetInconsistencyError(
                f"The column {label_column_name} specified as `label_column_name` is not on the dataset. \n"
            )

        dataset_classes = list(df[label_column_name].unique())
        if len(dataset_classes) > len(class_names):
            raise UnboxDatasetInconsistencyError(
                f"There are {len(dataset_classes)} classes represented on the dataset, but there are only"
                f"{len(class_names)} items on the `class_names` list. \n",
                mitigation=f"Make sure that there are at most {len(class_names)} classes in your dataset.",
            )

        # Feature validations
        try:
            if text_column_name:
                feature_names.append(text_column_name)
            for feature_name in feature_names:
                headers.index(feature_name)
        except ValueError:
            if text_column_name:
                raise UnboxDatasetInconsistencyError(
                    f"The column {text_column_name} specified as `text_column_name` is not on the dataset. \n"
                )
            else:
                features_not_in_dataset = [
                    feature for feature in feature_names if feature not in headers
                ]
                raise UnboxDatasetInconsistencyError(
                    f"The features {features_not_in_dataset} specified as `feature_names` are not on the dataset. \n"
                )

        # Tag column validation
        try:
            if tag_column_name:
                headers.index(tag_column_name)
        except ValueError:
            raise UnboxDatasetInconsistencyError(
                f"The column `{tag_column_name}` specified as `tag_column_name` is not on the dataset. \n"
            )

        # --------------------- Subscription plan validations ---------------------- #
        if row_count > self.subscription_plan["datasetSize"]:
            raise UnboxSubscriptionPlanException(
                f"The dataset your are trying to upload contains {row_count} rows, which exceeds your plan's"
                f" limit of {self.subscription_plan['datasetSize']}. \n"
            )
        if task_type == TaskType.TextClassification:
            max_text_size = df.text_column.str.len().max()
            # TODO: set limit per subscription plan
            if max_text_size > 100000:
                raise UnboxSubscriptionPlanException(
                    f"The dataset you are trying to upload contains texts with {max_text_size} characters,"
                    "which exceeds your plan's limit of 100,000 characters."
                )

        endpoint = "datasets"
        payload = dict(
            name=name,
            project_id=project_id,
            description=description,
            taskType=task_type.value,
            classNames=class_names,
            labelColumnName=label_column_name,
            tagColumnName=tag_column_name,
            language=language,
            sep=sep,
            featureNames=feature_names,
            categoricalFeatureNames=categorical_feature_names,
        )
        return Dataset(
            self.upload(
                endpoint=endpoint,
                file_path=file_path,
                object_name=object_name,
                body=payload,
            )
        )

    def add_dataframe(
        self,
        name: str,
        task_type: TaskType,
        df: pd.DataFrame,
        class_names: List[str],
        label_column_name: str,
        feature_names: List[str] = [],
        text_column_name: Optional[str] = None,
        categorical_feature_names: List[str] = [],
        description: Optional[str] = None,
        tag_column_name: Optional[str] = None,
        language: str = "en",
        project_id: str = None,
    ) -> Dataset:
        r"""Uploads a dataset to the Unbox platform (from a pandas DataFrame).

        Parameters
        ----------
        name : str
            Name of your dataset.
        task_type : :obj:`TaskType`
            Type of ML task. E.g. :obj:`TaskType.TextClassification`.
        df : pd.DataFrame
            Dataframe containing your dataset.
        class_names : List[str]
            List of class names indexed by label integer in the dataset.
            E.g. `[negative, positive]` when `[0, 1]` are in your label column.
        label_column_name : str
            Column header in the csv containing the labels.
        feature_names : List[str], default []
            List of input feature names. Only applicable if your ``task_type`` is
            :obj:`TaskType.TabularClassification` or :obj:`TaskType.TabularRegression`.
        text_column_name : str, default None
            Column header in the csv containing the input text. Only applicable if your ``task_type`` is
            :obj:`TaskType.TextClassification`.
        categorical_features_map : Dict[str, List[str]], default {}
            A dict containing a list of category names for each feature that is categorical. E.g. `{'Weather': ['Hot', 'Cold']}`.
            Only applicable if your ``task_type`` is :obj:`TaskType.TabularClassification` or :obj:`TaskType.TabularRegression`.
        description : str, default None
            Commit message for this version.
        tag_column_name : str, default None
            Column header in the csv containing tags you want pre-populated in Unbox.

            .. important::
                Each cell in this column must be either empty or contain a list of strings.

                .. csv-table::
                    :header: ..., Tags

                    ..., "['sample']"
                    ..., "['tag_one', 'tag_two']"
        language : str, default 'en'
            The language of the dataset in ISO 639-1 (alpha-2 code) format.

        Returns
        -------
        :obj:`Dataset`
            An object containing information about your uploaded dataset.

        Notes
        -----
        - Please ensure your input features are strings, ints or floats.
        - Please ensure your label column name is not contained in ``feature_names``.

        Examples
        --------
        Instantiate the client

        >>> import unboxapi
        >>> client = unboxapi.UnboxClient('YOUR_API_KEY_HERE')

        **If your task type is tabular classification...**

        Let's say your dataframe looks like the following:

        >>> df
            CreditScore  Geography    Balance  Churned
        0           618     France     321.92        1
        1           714    Germany  102001.22        0
        2           604      Spain   12333.15        0

        .. important::
            The labels in your dataframe **must** be integers that correctly index into the ``class_names`` array
            that you define (as shown below). E.g. 0 => 'Retained', 1 => 'Churned'

        The variables are needed by Unbox are:

        >>> from unboxapi import TaskType
        >>>
        >>> task_type = TaskType.TabularClassification
        >>> class_names = ['Retained', 'Churned']
        >>> feature_names = ['CreditScore', 'Geography', 'Balance']
        >>> label_column_name = 'Churned'
        >>> categorical_features_map = {'CreditScore': ['France', 'Germany', 'Spain']}

        You can now upload this dataset to Unbox:

        >>> dataset = client.add_dataset(
        ...     name='Churn Validation',
        ...     task_type=task_type,
        ...     df=df,
        ...     class_names=class_names,
        ...     feature_names=feature_names,
        ...     label_column_name=label_column_name,
        ...     categorical_features_map=categorical_map,
        ... )
        >>> dataset.to_dict()

        **If your task type is text classification...**

        Let's say your dataset looks like the following:

        >>> df
                                      Text  Sentiment
        0    I have had a long weekend              0
        1    I'm in a fantastic mood today          1
        2    Things are looking up                  1

        The variables are needed by Unbox are:

        >>> from unboxapi import TaskType
        >>>
        >>> task_type = TaskType.TextClassification
        >>> class_names = ['Negative', 'Positive']
        >>> text_column_name = 'Text'
        >>> label_column_name = 'Sentiment'

        You can now upload this dataset to Unbox:

        >>> dataset = client.add_dataset(
        ...     name='Churn Validation',
        ...     task_type=task_type,
        ...     df=df,
        ...     class_names=class_names,
        ...     text_column_name=text_column_name,
        ...     label_column_name=label_column_name,
        ... )
        >>> dataset.to_dict()
        """
        with tempfile.TemporaryDirectory() as tmp_dir:
            file_path = os.path.join(tmp_dir, str(uuid.uuid1()))
            df.to_csv(file_path, index=False)
            return self.add_dataset(
                file_path=file_path,
                task_type=task_type,
                class_names=class_names,
                label_column_name=label_column_name,
                text_column_name=text_column_name,
                name=name,
                description=description,
                tag_column_name=tag_column_name,
                language=language,
                feature_names=feature_names,
                categorical_feature_names=categorical_feature_names,
                project_id=project_id,
            )

    @staticmethod
    def _format_error_message(err) -> str:
        """Formats the error messaeges from Marshmallow"""
        error_msg = ""
        for input, msg in err.messages.items():
            if input == "_schema":
                temp_msg = "\n- ".join(msg)
                error_msg += f"- {temp_msg} \n"
            elif not isinstance(msg, dict):
                temp_msg = msg[0].lower()
                error_msg += f"- `{input}` {temp_msg} \n"
            else:
                temp_msg = list(msg.values())[0][0].lower()
                error_msg += f"- `{input}` contains items that are {temp_msg} \n"
        return error_msg

    @staticmethod
    def _validate_categorical_features(
        df: pd.DataFrame, categorical_features_map: Dict[str, List[str]]
    ):
        for feature, options in categorical_features_map.items():
            if len(df[feature].unique()) > len(options):
                raise UnboxInvalidRequest(
                    f"Feature '{feature}' contains more options in the df than provided "
                    "for it in `categorical_features_map`"
                )<|MERGE_RESOLUTION|>--- conflicted
+++ resolved
@@ -31,14 +31,7 @@
 from .projects import Project
 from .version import __version__
 
-<<<<<<< HEAD
 from .schemas import DatasetSchema, ModelSchema, ProjectSchema
-from marshmallow import ValidationError
-
-
-=======
->>>>>>> dc447f2c
-from .schemas import DatasetSchema, ModelSchema
 from marshmallow import ValidationError
 
 
@@ -356,7 +349,6 @@
         >>> model.to_dict()
         """
         # ---------------------------- Schema validations ---------------------------- #
-<<<<<<< HEAD
         if task_type not in [
             TaskType.TabularClassification,
             TaskType.TextClassification,
@@ -366,8 +358,6 @@
             )
         if model_type not in []:
             pass
-=======
->>>>>>> dc447f2c
         model_schema = ModelSchema()
         try:
             model_schema.load(
@@ -733,7 +723,6 @@
         >>> dataset.to_dict()
         """
         # ---------------------------- Schema validations ---------------------------- #
-<<<<<<< HEAD
         if task_type not in [
             TaskType.TabularClassification,
             TaskType.TextClassification,
@@ -759,26 +748,6 @@
                     "categorical_feature_names": categorical_feature_names,
                 }
             )
-=======
-        dataset_schema = DatasetSchema()
-        try:
-            dataset_schema.load(
-                {
-                    "name": name,
-                    "file_path": file_path,
-                    "description": description,
-                    "task_type": task_type.value,
-                    "class_names": class_names,
-                    "label_column_name": label_column_name,
-                    "tag_column_name": tag_column_name,
-                    "language": language,
-                    "sep": sep,
-                    "feature_names": feature_names,
-                    "text_column_name": text_column_name,
-                    "categorical_feature_names": categorical_feature_names,
-                }
-            )
->>>>>>> dc447f2c
         except ValidationError as err:
             raise UnboxValidationError(self._format_error_message(err))
 
