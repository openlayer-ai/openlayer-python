--- conflicted
+++ resolved
@@ -5,11 +5,7 @@
 # Exclude _files.py because mypy isn't smart enough to apply
 # the correct type narrowing and as this is an internal module
 # it's fine to just use Pyright.
-<<<<<<< HEAD
-exclude = ^(src/openlayer/_files\.py|_dev/.*\.py)$
-=======
 exclude = ^(src/openlayer/_files\.py|_dev/.*\.py|src/openlayer/lib/.*\.py|examples/.*\.py)$
->>>>>>> 6e3e953f
 
 strict_equality = True
 implicit_reexport = True
